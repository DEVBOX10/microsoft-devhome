<<<<<<< HEAD
﻿// Copyright (c) Microsoft Corporation and Contributors
// Licensed under the MIT license.

using System;
using System.Text.Json.Nodes;
using AdaptiveCards.ObjectModel.WinUI3;
using AdaptiveCards.Templating;
using DevHome.Telemetry;
using Microsoft.Windows.DevHome.SDK;
using Newtonsoft.Json;
using Newtonsoft.Json.Linq;

namespace DevHome.Common.Models;
public class PluginAdaptiveCard : IExtensionAdaptiveCard
{
    public event EventHandler<AdaptiveCard>? UiUpdate;

    public string DataJson { get; private set; }

    public string State { get; private set; }

=======
﻿// Copyright (c) Microsoft Corporation and Contributors
// Licensed under the MIT license.

using System;
using System.Text.Json.Nodes;
using AdaptiveCards.ObjectModel.WinUI3;
using AdaptiveCards.Templating;
using DevHome.Logging;
using Microsoft.Windows.DevHome.SDK;
using Newtonsoft.Json;
using Newtonsoft.Json.Linq;

namespace DevHome.Common.Models;
public class PluginAdaptiveCard : IPluginAdaptiveCard
{
    public event EventHandler<AdaptiveCard>? UiUpdate;

    public string DataJson { get; private set; }

    public string State { get; private set; }

>>>>>>> 85875340
    public string TemplateJson { get; private set; }

    public PluginAdaptiveCard()
    {
        TemplateJson = new JsonObject().ToJsonString();
        DataJson = new JsonObject().ToJsonString();
        State = string.Empty;
    }

    public void Update(string templateJson, string dataJson, string state)
    {
        var template = new AdaptiveCardTemplate(templateJson ?? TemplateJson);
        var adaptiveCardString = template.Expand(JsonConvert.DeserializeObject<JObject>(dataJson ?? DataJson));
        var parseResult = AdaptiveCard.FromJsonString(adaptiveCardString);

        if (parseResult.AdaptiveCard is null)
        {
            GlobalLog.Logger?.ReportError($"PluginAdaptiveCard.Update(): AdaptiveCard is null - templateJson: {templateJson} dataJson: {dataJson} state: {state}");
            return;
        }

        TemplateJson = templateJson ?? TemplateJson;
        DataJson = dataJson ?? DataJson;
        State = state ?? State;

        if (UiUpdate is not null)
        {
            UiUpdate.Invoke(this, parseResult.AdaptiveCard);
        }
    }
}
<|MERGE_RESOLUTION|>--- conflicted
+++ resolved
@@ -1,4 +1,3 @@
-<<<<<<< HEAD
 ﻿// Copyright (c) Microsoft Corporation and Contributors
 // Licensed under the MIT license.
 
@@ -6,7 +5,7 @@
 using System.Text.Json.Nodes;
 using AdaptiveCards.ObjectModel.WinUI3;
 using AdaptiveCards.Templating;
-using DevHome.Telemetry;
+using DevHome.Logging;
 using Microsoft.Windows.DevHome.SDK;
 using Newtonsoft.Json;
 using Newtonsoft.Json.Linq;
@@ -20,31 +19,8 @@
 
     public string State { get; private set; }
 
-=======
-﻿// Copyright (c) Microsoft Corporation and Contributors
-// Licensed under the MIT license.
-
-using System;
-using System.Text.Json.Nodes;
-using AdaptiveCards.ObjectModel.WinUI3;
-using AdaptiveCards.Templating;
-using DevHome.Logging;
-using Microsoft.Windows.DevHome.SDK;
-using Newtonsoft.Json;
-using Newtonsoft.Json.Linq;
-
-namespace DevHome.Common.Models;
-public class PluginAdaptiveCard : IPluginAdaptiveCard
-{
-    public event EventHandler<AdaptiveCard>? UiUpdate;
-
-    public string DataJson { get; private set; }
-
-    public string State { get; private set; }
-
->>>>>>> 85875340
-    public string TemplateJson { get; private set; }
-
+    public string TemplateJson { get; private set; }
+
     public PluginAdaptiveCard()
     {
         TemplateJson = new JsonObject().ToJsonString();
@@ -59,8 +35,8 @@
         var parseResult = AdaptiveCard.FromJsonString(adaptiveCardString);
 
         if (parseResult.AdaptiveCard is null)
-        {
-            GlobalLog.Logger?.ReportError($"PluginAdaptiveCard.Update(): AdaptiveCard is null - templateJson: {templateJson} dataJson: {dataJson} state: {state}");
+        {
+            GlobalLog.Logger?.ReportError($"PluginAdaptiveCard.Update(): AdaptiveCard is null - templateJson: {templateJson} dataJson: {dataJson} state: {state}");
             return;
         }
 
@@ -73,4 +49,4 @@
             UiUpdate.Invoke(this, parseResult.AdaptiveCard);
         }
     }
-}
+}