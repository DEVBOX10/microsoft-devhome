--- conflicted
+++ resolved
@@ -1,73 +1,69 @@
-﻿<Project Sdk="Microsoft.NET.Sdk">
-  <PropertyGroup>
-    <TargetFramework>net6.0-windows10.0.22000.0</TargetFramework>
-    <TargetPlatformMinVersion>10.0.17763.0</TargetPlatformMinVersion>
-    <RootNamespace>DevHome.Common</RootNamespace>
-    <Platforms>x86;x64;arm64</Platforms>
-    <RuntimeIdentifiers>win10-x86;win10-x64;win10-arm64</RuntimeIdentifiers>
-    <Nullable>enable</Nullable>
-    <UseWinUI>true</UseWinUI>
-    <DevHomeSDKVersion Condition="$(DevHomeSDKVersion) == ''">0.100.249</DevHomeSDKVersion>
-  </PropertyGroup>
-  <ItemGroup>
-    <None Remove="Views\Banner.xaml" />
-    <None Remove="Views\CloseButton.xaml" />
-    <None Remove="Views\HyperlinkTextBlock.xaml" />
-  </ItemGroup>
-
-  <ItemGroup>
-    <PackageReference Include="CommunityToolkit.Labs.WinUI.SegmentedControl" Version="0.0.3" />
-    <PackageReference Include="CommunityToolkit.Mvvm" Version="8.2.1" />
-    <PackageReference Include="CommunityToolkit.WinUI.UI.Animations" Version="7.1.2" />
-    <PackageReference Include="CommunityToolkit.WinUI.UI.Controls.Primitives" Version="7.1.2" />
-    <PackageReference Include="Microsoft.Windows.CsWin32" Version="0.2.206-beta">
-      <PrivateAssets>all</PrivateAssets>
-      <IncludeAssets>runtime; build; native; contentfiles; analyzers; buildtransitive</IncludeAssets>
-    </PackageReference>
-<<<<<<< HEAD
-    <PackageReference Include="Microsoft.Windows.DevHome.SDK" Version="0.499.248.1955" />
-=======
-    <PackageReference Include="Microsoft.Windows.DevHome.SDK" Version="0.100.249" />
->>>>>>> 3ac65058
-    <PackageReference Include="Microsoft.WindowsAppSDK" Version="1.3.230724000" />
-    <PackageReference Include="Microsoft.Extensions.Hosting" Version="6.0.1" />
-    <PackageReference Include="Microsoft.Internal.Windows.DevHome.Helpers" Version="1.0.20230706-x2201" />
-    <PackageReference Include="Microsoft.Windows.CsWinRT" Version="2.0.3" />
-    <PackageReference Include="Microsoft.Xaml.Behaviors.WinUI.Managed" Version="2.0.8" />
-    <PackageReference Include="WinUIEx" Version="1.8.0" />
-    <PackageReference Include="Newtonsoft.Json" Version="13.0.1" />
-    <PackageReference Include="AdaptiveCards.ObjectModel.WinUI3" Version="1.0.0" />
-    <PackageReference Include="AdaptiveCards.Rendering.WinUI3" Version="1.0.2" />
-    <PackageReference Include="AdaptiveCards.Templating" Version="1.4.0" />
-  </ItemGroup>
-
-  <ItemGroup>
-    <ProjectReference Include="..\logging\DevHome.Logging.csproj" />
-    <ProjectReference Include="..\telemetry\DevHome.Telemetry\DevHome.Telemetry.csproj" />
-  </ItemGroup>
-
-  <ItemGroup>
-    <Page Update="Views\Banner.xaml">
-      <Generator>MSBuild:Compile</Generator>
-    </Page>
-    <Page Update="Views\CloseButton.xaml">
-      <Generator>MSBuild:Compile</Generator>
-    </Page>
-    <Page Update="Views\HyperlinkTextBlock.xaml">
-      <Generator>MSBuild:Compile</Generator>
-    </Page>
-  </ItemGroup>
-
-  <ItemGroup>
-    <Folder Include="Assets\" />
-  </ItemGroup>
-
-  <ItemGroup>
-    <Content Update="Assets\BannerBackgroundDark.png">
-      <CopyToOutputDirectory>Always</CopyToOutputDirectory>
-    </Content>
-    <Content Update="Assets\BannerBackgroundLight.png">
-      <CopyToOutputDirectory>Always</CopyToOutputDirectory>
-    </Content>
-  </ItemGroup>
-</Project>
+﻿<Project Sdk="Microsoft.NET.Sdk">
+  <PropertyGroup>
+    <TargetFramework>net6.0-windows10.0.22000.0</TargetFramework>
+    <TargetPlatformMinVersion>10.0.17763.0</TargetPlatformMinVersion>
+    <RootNamespace>DevHome.Common</RootNamespace>
+    <Platforms>x86;x64;arm64</Platforms>
+    <RuntimeIdentifiers>win10-x86;win10-x64;win10-arm64</RuntimeIdentifiers>
+    <Nullable>enable</Nullable>
+    <UseWinUI>true</UseWinUI>
+    <DevHomeSDKVersion Condition="$(DevHomeSDKVersion) == ''">0.100.249</DevHomeSDKVersion>
+  </PropertyGroup>
+  <ItemGroup>
+    <None Remove="Views\Banner.xaml" />
+    <None Remove="Views\CloseButton.xaml" />
+    <None Remove="Views\HyperlinkTextBlock.xaml" />
+  </ItemGroup>
+
+  <ItemGroup>
+    <PackageReference Include="CommunityToolkit.Labs.WinUI.SegmentedControl" Version="0.0.3" />
+    <PackageReference Include="CommunityToolkit.Mvvm" Version="8.2.1" />
+    <PackageReference Include="CommunityToolkit.WinUI.UI.Animations" Version="7.1.2" />
+    <PackageReference Include="CommunityToolkit.WinUI.UI.Controls.Primitives" Version="7.1.2" />
+    <PackageReference Include="Microsoft.Windows.CsWin32" Version="0.2.206-beta">
+      <PrivateAssets>all</PrivateAssets>
+      <IncludeAssets>runtime; build; native; contentfiles; analyzers; buildtransitive</IncludeAssets>
+    </PackageReference>
+    <PackageReference Include="Microsoft.Windows.DevHome.SDK" Version="0.100.249" />
+    <PackageReference Include="Microsoft.WindowsAppSDK" Version="1.3.230724000" />
+    <PackageReference Include="Microsoft.Extensions.Hosting" Version="6.0.1" />
+    <PackageReference Include="Microsoft.Internal.Windows.DevHome.Helpers" Version="1.0.20230706-x2201" />
+    <PackageReference Include="Microsoft.Windows.CsWinRT" Version="2.0.3" />
+    <PackageReference Include="Microsoft.Xaml.Behaviors.WinUI.Managed" Version="2.0.8" />
+    <PackageReference Include="WinUIEx" Version="1.8.0" />
+    <PackageReference Include="Newtonsoft.Json" Version="13.0.1" />
+    <PackageReference Include="AdaptiveCards.ObjectModel.WinUI3" Version="1.0.0" />
+    <PackageReference Include="AdaptiveCards.Rendering.WinUI3" Version="1.0.2" />
+    <PackageReference Include="AdaptiveCards.Templating" Version="1.4.0" />
+  </ItemGroup>
+
+  <ItemGroup>
+    <ProjectReference Include="..\logging\DevHome.Logging.csproj" />
+    <ProjectReference Include="..\telemetry\DevHome.Telemetry\DevHome.Telemetry.csproj" />
+  </ItemGroup>
+
+  <ItemGroup>
+    <Page Update="Views\Banner.xaml">
+      <Generator>MSBuild:Compile</Generator>
+    </Page>
+    <Page Update="Views\CloseButton.xaml">
+      <Generator>MSBuild:Compile</Generator>
+    </Page>
+    <Page Update="Views\HyperlinkTextBlock.xaml">
+      <Generator>MSBuild:Compile</Generator>
+    </Page>
+  </ItemGroup>
+
+  <ItemGroup>
+    <Folder Include="Assets\" />
+  </ItemGroup>
+
+  <ItemGroup>
+    <Content Update="Assets\BannerBackgroundDark.png">
+      <CopyToOutputDirectory>Always</CopyToOutputDirectory>
+    </Content>
+    <Content Update="Assets\BannerBackgroundLight.png">
+      <CopyToOutputDirectory>Always</CopyToOutputDirectory>
+    </Content>
+  </ItemGroup>
+</Project>